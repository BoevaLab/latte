import dataclasses
import pathlib
<<<<<<< HEAD
from enum import IntEnum

import requests

# TODO(Pawel): When pytype starts supporting Literal, remove the comment
from typing import Literal, Tuple, Union, List, Dict, Optional  # pytype: disable=not-supported-yet
=======

from typing import Tuple, Union
>>>>>>> 8c300340

import numpy as np
from sklearn.preprocessing import StandardScaler
from sklearn.decomposition import PCA, FactorAnalysis

import latte.dataset.utils as dsutils


DEFAULT_TARGET = "dataset/raw/dsprites.npz"
DSPRITES_URL = "https://github.com/deepmind/dsprites-dataset/raw/master/dsprites_ndarray_co1sh3sc6or40x32y32_64x64.npz"
MD5_CHECKSUM = "7da33b31b13a06f4b04a70402ce90c2e"


<<<<<<< HEAD
# Factors of variation in the dSprites dataset and their dimensions
# in the latents data structure
class DSpritesFactor(IntEnum):
    COLOR = 0
    SHAPE = 1
    SCALE = 2
    ORIENTATION = 3
    X = 4
    Y = 5


# Maps the dSprites factors of variation to their descriptive names
factor_names = {
    DSpritesFactor.SHAPE: "Shape",
    DSpritesFactor.SCALE: "Scale",
    DSpritesFactor.ORIENTATION: "Orientation",
    DSpritesFactor.X: "Position x",
    DSpritesFactor.Y: "Position y",
}


# Maps the dSprites factors of variation to a value in their range
# so that we can effectively remove the factor of variation by filtering
# the images which do not have this specified value.
# This removes the variation in that factor (keeps it constant) and downsizes the dataset.
fixed_values = {
    DSpritesFactor.SHAPE: 1,
    DSpritesFactor.SCALE: 1,
    DSpritesFactor.ORIENTATION: 0,
    DSpritesFactor.X: 15 / 31,
    DSpritesFactor.Y: 15 / 31,
}


def _check_file_ready(file: pathlib.Path, md5_checksum: str, open_mode: Literal["r", "rb"]) -> bool:
    """Checks if the file is ready to use (exists and has the right MD5 checksum)

    Args:
        file: path to the file one wants to check
        md5_checksum: expected MD5 checksum
        open_mode: how the file should be opened

    Returns:
        true, if the file exists and has the right checksum
    """
    if not file.exists():
        return False

    with open(file, open_mode) as f:
        checksum = hashlib.md5(f.read()).hexdigest()

    return checksum == md5_checksum


def download(target: Union[str, pathlib.Path], _source: str = DSPRITES_URL, _checksum: str = MD5_CHECKSUM) -> None:
    target = pathlib.Path(target)

    # If the file already exists, we do nothing
    if _check_file_ready(file=target, md5_checksum=_checksum, open_mode="rb"):
        return

    # Otherwise, download the file
    req = requests.get(DSPRITES_URL)
    target.parent.mkdir(parents=True, exist_ok=True)
    with open(target, "wb") as f:
        f.write(req.content)

    # Check if the file is ready now. Otherwise, raise an exception
    if not _check_file_ready(target, md5_checksum=_checksum, open_mode="rb"):
        raise ValueError(
            "The downloaded file is corrupted. Download it again. "
            "If it doesn't help, check whether the MD5 checksum are right. "
            "Note that opening a corrupted file may be a threat to your computer, due to pickle."
        )


=======
>>>>>>> 8c300340
@dataclasses.dataclass
class DSpritesMetadata:
    date: str
    description: str
    version: int
    latents_names: Tuple[str, ...]


@dataclasses.dataclass
class DSpritesDataset:
    metadata: DSpritesMetadata
    imgs: np.ndarray
    latents_values: np.ndarray
    latents_classes: np.ndarray


@dataclasses.dataclass
class PreprocessedDSpritesDataset:
    X: np.ndarray
    y: np.ndarray
    factor2idx: Dict[DSpritesFactor, int]
    pca_ratios: Optional[np.ndarray]


@dataclasses.dataclass
class DecompositionResult:
    X: np.ndarray
    pca_ratios: Optional[np.ndarray]


def _parse_metadata(data) -> DSpritesMetadata:
    """Extracts metadata from the raw dSprites dataset.

    Args:
        data: raw dSprites dataset

    Returns:
        metadata object
    """
    metadata = data["metadata"].tolist()

    def _extract(key: str):
        return metadata[key.encode("UTF-8")]

    return DSpritesMetadata(
        date=_extract("date").decode("UTF-8"),
        description=_extract("description").decode("UTF-8"),
        version=_extract("version"),
        latents_names=tuple([x.decode("UTF-8") for x in _extract("latents_names")]),
    )


def load_dsprites(filepath: Union[str, pathlib.Path] = DEFAULT_TARGET, download_ok: bool = True) -> DSpritesDataset:
    """Function loading the dSprites dataset.

    Args:
        filepath: where the dataset should be loaded from
        download_ok: if the dataset should be downloaded (if it doesn't exist)

    Returns:
        DSpritesDataset object
    """
    filepath = pathlib.Path(filepath)

    # If the file doesn't exist and we have permission to download,
    # we will download it
    if (not filepath.exists()) and download_ok:
        dsutils.download(target=filepath, _source=DSPRITES_URL, _checksum=MD5_CHECKSUM)

    # Load the dataset to the memory
    data = np.load(filepath, allow_pickle=True, encoding="bytes")

    metadata: DSpritesMetadata = _parse_metadata(data)

    # Now we can open the dataset and reshape it
    return DSpritesDataset(
        metadata=metadata,
        latents_values=data["latents_values"],
        latents_classes=data["latents_classes"],
        imgs=data["imgs"],
    )


def prepare_data(
    data: DSpritesDataset, factors: List[DSpritesFactor], ignored_factors: Optional[List[DSpritesFactor]]
) -> Tuple[np.ndarray, np.ndarray, Dict[DSpritesFactor, int]]:
    """Converts the raw dSprites data into Numpy arrays which will be
    processed by PCA.
    Args:
        data: DSpritesDataset object
        factors: Which factors to keep the information about in the returned data
        ignored_factors: Which factors should be held fixed (all the variation in them will be removed)

    Returns:
        X: flattened images with constant-valued pixels removed
        y: the values of the selected factors of variation for each image
        factor2idx: a dictionary mapping each dSprites factor (DSpritesFactor)
                    to the dimension of y in which it is captured
    """
    # Flatten images
    X = data.imgs.reshape((len(data.imgs), -1))

    # Select the images of interest by ignoring the variation of factors
    # we are not interested in
    sample_mask = np.ones(data.latents_values.shape[0], dtype=bool)
    if ignored_factors is not None:
        for factor in ignored_factors:
            sample_mask *= data.latents_values[:, factor] == fixed_values[DSpritesFactor(factor)]

    X = X[sample_mask, :]
    y = data.latents_values[sample_mask, :]

    # Filter out constant pixels
    X = X[:, X.max(axis=0) == 1]

    # Keep only the factors that we want
    y = y[:, factors]

    # The dictionary which maps each of the factors of interest
    # into the dimension of the returned factors y
    factor2idx = {factor: ii for ii, factor in enumerate(factors)}

    return X, y, factor2idx


def decompose(X: np.ndarray, method: str, n_components: int) -> DecompositionResult:
    """Decomposes the flattened images either PCA or FactorAnalysis.

    Args:
        X: the array of flattened images
        method: The way to preprocess the data, {PCA, FA}
        n_components: Number of component to produce in the representation.

    Returns:
        A DecompositionResult object with the representations of the images
        in the decomposed space and, in the case of PCA, the explained variance ratios
    """
    assert method in [
        "PCA",
        "FA",
        "FactorAnalysis",
    ], f"Method {method} is not supported, only PCA and FactorAnalysis supported."

    if method == "PCA":
        trans = PCA(n_components=n_components)
    else:
        trans = FactorAnalysis(n_components=n_components)

    X = StandardScaler().fit_transform(X)
    X = trans.fit_transform(X)

    return DecompositionResult(X=X, pca_ratios=trans.explained_variance_ratio_ if method == "PCA" else None)


def load_dsprites_preprocessed(
    filepath: Union[str, pathlib.Path] = DEFAULT_TARGET,
    download_ok: bool = True,
    method: str = "PCA",
    n_components: int = 20,
    factors: Optional[List[DSpritesFactor]] = None,
    ignored_factors: Optional[List[DSpritesFactor]] = None,
) -> PreprocessedDSpritesDataset:
    """Load the dSprites dataset and preprocess it using PCA or FactorAnalysis.
    Args:
        filepath: The location of the dsprites data.
        download_ok: If the data can be downloaded.
        method: The way to preprocess the data, {PCA, FA}
        n_components: Number of component to produce in the representation.
        factors: Which factors to return.
        ignored_factors: Which factors should be kept constant in the dataset.
            The data is filtered and reduced such that these factors have a constant value.

    Returns:
        A preprocessedDSpritesDataset holding the filtered transformed data
        (coordinates in PCA or FA component space), the filtered latent factors,
        the PCA variance explained proportions in case method="PCA", and a dictionary
        mapping each of the returned factors to the dimension in `y` to be able to select
        appropriate factors from the returned ones.
    """

    if factors is None:
        # By default, return all factors
        factors = list(factor_names.keys())

    # Load raw data
    data = load_dsprites(filepath, download_ok)

    # Flatten and filter the data
    X, y, factor2idx = prepare_data(data, factors=factors, ignored_factors=ignored_factors)

    # Reduce the dimensionality
    decomposition_result = decompose(X, method, n_components=n_components)

    return PreprocessedDSpritesDataset(
        decomposition_result.X, y, factor2idx, pca_ratios=decomposition_result.pca_ratios
    )


if __name__ == "__main__":
    metadata = load_dsprites().metadata
    print(metadata)<|MERGE_RESOLUTION|>--- conflicted
+++ resolved
@@ -1,16 +1,6 @@
 import dataclasses
 import pathlib
-<<<<<<< HEAD
-from enum import IntEnum
-
-import requests
-
-# TODO(Pawel): When pytype starts supporting Literal, remove the comment
-from typing import Literal, Tuple, Union, List, Dict, Optional  # pytype: disable=not-supported-yet
-=======
-
 from typing import Tuple, Union
->>>>>>> 8c300340
 
 import numpy as np
 from sklearn.preprocessing import StandardScaler
@@ -24,7 +14,6 @@
 MD5_CHECKSUM = "7da33b31b13a06f4b04a70402ce90c2e"
 
 
-<<<<<<< HEAD
 # Factors of variation in the dSprites dataset and their dimensions
 # in the latents data structure
 class DSpritesFactor(IntEnum):
@@ -59,50 +48,6 @@
 }
 
 
-def _check_file_ready(file: pathlib.Path, md5_checksum: str, open_mode: Literal["r", "rb"]) -> bool:
-    """Checks if the file is ready to use (exists and has the right MD5 checksum)
-
-    Args:
-        file: path to the file one wants to check
-        md5_checksum: expected MD5 checksum
-        open_mode: how the file should be opened
-
-    Returns:
-        true, if the file exists and has the right checksum
-    """
-    if not file.exists():
-        return False
-
-    with open(file, open_mode) as f:
-        checksum = hashlib.md5(f.read()).hexdigest()
-
-    return checksum == md5_checksum
-
-
-def download(target: Union[str, pathlib.Path], _source: str = DSPRITES_URL, _checksum: str = MD5_CHECKSUM) -> None:
-    target = pathlib.Path(target)
-
-    # If the file already exists, we do nothing
-    if _check_file_ready(file=target, md5_checksum=_checksum, open_mode="rb"):
-        return
-
-    # Otherwise, download the file
-    req = requests.get(DSPRITES_URL)
-    target.parent.mkdir(parents=True, exist_ok=True)
-    with open(target, "wb") as f:
-        f.write(req.content)
-
-    # Check if the file is ready now. Otherwise, raise an exception
-    if not _check_file_ready(target, md5_checksum=_checksum, open_mode="rb"):
-        raise ValueError(
-            "The downloaded file is corrupted. Download it again. "
-            "If it doesn't help, check whether the MD5 checksum are right. "
-            "Note that opening a corrupted file may be a threat to your computer, due to pickle."
-        )
-
-
-=======
->>>>>>> 8c300340
 @dataclasses.dataclass
 class DSpritesMetadata:
     date: str
